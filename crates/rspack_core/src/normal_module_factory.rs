--- conflicted
+++ resolved
@@ -596,25 +596,10 @@
       .registered_parser_and_generator_builder
       .get(&resolved_module_type)
       .ok_or_else(|| {
-<<<<<<< HEAD
-        let mut e = format!("Unexpected `ModuleType` found: {resolved_module_type}. ");
-
-        match resolved_module_type {
-          ModuleType::Css => e.push_str(
-            "Setting `'css'` as the `Rule.type` is only possible with `experiments.css` set to `true`",
-          ),
-          ModuleType::Ts | ModuleType::Tsx |
-          ModuleType::Jsx | ModuleType::JsxDynamic | ModuleType::JsxEsm => e.push_str("`Rule.type` that are not supported by webpack is deprecated. See: https://github.com/web-infra-dev/rspack/discussions/4070"),
-          _ => (),
-        }
-
-        error!(e)
-=======
-        internal_error!(
+        error!(
           "No parser registered for '{}'",
           resolved_module_type.as_str()
         )
->>>>>>> 78f2f320
       })?();
 
     let mut create_data = NormalModuleCreateData {
@@ -788,11 +773,7 @@
 }
 
 /// Using `u32` instead of `usize` to reduce memory usage,
-<<<<<<< HEAD
 /// `u32` is 4 bytes on 64bit machine, comparing to `usize` which is 8 bytes.
-=======
-/// `u32` is 4 bytes on 64bit machine, compare to `usize` which is 8 bytes.
->>>>>>> 78f2f320
 /// Rspan aka `Rspack span`, just avoiding conflict with span in other crate
 /// ## Warning
 /// RSpan is zero based, `Span` of `swc` is 1 based. see https://swc-css.netlify.app/?code=eJzLzC3ILypRSFRIK8rPVVAvSS0u0csqVgcAZaoIKg
